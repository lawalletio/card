--- conflicted
+++ resolved
@@ -7,13 +7,8 @@
 import morgan from 'morgan';
 import helmet from 'helmet';
 import cors from 'cors';
-<<<<<<< HEAD
 import * as middlewares from '@lib/middlewares';
-import { setUpRoutes } from '@lib/utils';
-=======
-import * as middlewares from './lib/middlewares';
-import { setUpRoutes, setUpSubscriptions } from './lib/utils';
->>>>>>> 78b968d6
+import { setUpRoutes, setUpSubscriptions } from '@lib/utils';
 import path from 'path';
 import { ExtendedRequest } from '@type/request';
 
